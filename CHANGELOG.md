# Changelog

## master / unreleased


## 0.6.0 / 2020-01-28

Note that the ruler flags need to be changed in this upgrade. You're moving from a single node ruler to something that might need to be sharded.
Further, if you're using the configs service, we've upgraded the migration library and this requires some manual intervention. See full instructions below to upgrade your PostgreSQL.

* [CHANGE] The frontend component now does not cache results if it finds a `Cache-Control` header and if one of its values is `no-store`. #1974
* [CHANGE] Flags changed with transition to upstream Prometheus rules manager:
  * `-ruler.client-timeout` is now `ruler.configs.client-timeout` in order to match `ruler.configs.url`.
  * `-ruler.group-timeout`has been removed.
  * `-ruler.num-workers` has been removed.
  * `-ruler.rule-path` has been added to specify where the prometheus rule manager will sync rule files.
  * `-ruler.storage.type` has beem added to specify the rule store backend type, currently only the configdb.
  * `-ruler.poll-interval` has been added to specify the interval in which to poll new rule groups.
  * `-ruler.evaluation-interval` default value has changed from `15s` to `1m` to match the default evaluation interval in Prometheus.
  * Ruler sharding requires a ring which can be configured via the ring flags prefixed by `ruler.ring.`. #1987
* [CHANGE] Use relative links from /ring page to make it work when used behind reverse proxy. #1896
* [CHANGE] Deprecated `-distributor.limiter-reload-period` flag. #1766
* [CHANGE] Ingesters now write only normalised tokens to the ring, although they can still read denormalised tokens used by other ingesters. `-ingester.normalise-tokens` is now deprecated, and ignored. If you want to switch back to using denormalised tokens, you need to downgrade to Cortex 0.4.0. Previous versions don't handle claiming tokens from normalised ingesters correctly. #1809
* [CHANGE] Overrides mechanism has been renamed to "runtime config", and is now separate from limits. Runtime config is simply a file that is reloaded by Cortex every couple of seconds. Limits and now also multi KV use this mechanism.<br />New arguments were introduced: `-runtime-config.file` (defaults to empty) and `-runtime-config.reload-period` (defaults to 10 seconds), which replace previously used `-limits.per-user-override-config` and `-limits.per-user-override-period` options. Old options are still used if `-runtime-config.file` is not specified. This change is also reflected in YAML configuration, where old `limits.per_tenant_override_config` and `limits.per_tenant_override_period` fields are replaced with `runtime_config.file` and `runtime_config.period` respectively. #1749
* [CHANGE] Cortex now rejects data with duplicate labels. Previously, such data was accepted, with duplicate labels removed with only one value left. #1964
* [CHANGE] Changed the default value for `-distributor.ha-tracker.prefix` from `collectors/` to `ha-tracker/` in order to not clash with other keys (ie. ring) stored in the same key-value store. #1940
<<<<<<< HEAD
* [CHANGE] Removed remaining support for using denormalised tokens in the ring. If you're still running ingesters with denormalised tokens (Cortex 0.4 or earlier, with `-ingester.normalise-tokens=false`), such ingesters will now be completely invisible to distributors and need to be either switched to Cortex 0.6.0 or later, or be configured to use normalised tokens. #2034 
=======
* [FEATURE] Write-Ahead-Log added in ingesters for more data reliability against ingester crashes. #1103
  * `--ingester.wal-enabled`: Setting this to `true` enables writing to WAL during ingestion.
  * `--ingester.wal-dir`: Directory where the WAL data should be stored and/or recovered from.
  * `--ingester.checkpoint-enabled`: Set this to `true` to enable checkpointing of in-memory chunks to disk.
  * `--ingester.checkpoint-duration`: This is the interval at which checkpoints should be created.
  * `--ingester.recover-from-wal`: Set this to `true` to recover data from an existing WAL.
  * For more information, please checkout the ["Ingesters with WAL" guide](https://cortexmetrics.io/docs/guides/ingesters-with-wal/).
>>>>>>> f69cceee
* [FEATURE] The distributor can now drop labels from samples (similar to the removal of the replica label for HA ingestion) per user via the `distributor.drop-label` flag. #1726
* [FEATURE] Added flag `debug.mutex-profile-fraction` to enable mutex profiling #1969
* [FEATURE] Added `global` ingestion rate limiter strategy. Deprecated `-distributor.limiter-reload-period` flag. #1766
* [FEATURE] Added support for Microsoft Azure blob storage to be used for storing chunk data. #1913
* [FEATURE] Added readiness probe endpoint`/ready` to queriers. #1934
* [FEATURE] Added "multi" KV store that can interact with two other KV stores, primary one for all reads and writes, and secondary one, which only receives writes. Primary/secondary store can be modified in runtime via runtime-config mechanism (previously "overrides"). #1749
* [FEATURE] Added support to store ring tokens to a file and read it back on startup, instead of generating/fetching the tokens to/from the ring. This feature can be enabled with the flag `-ingester.tokens-file-path`. #1750
* [FEATURE] Experimental TSDB: Added `/series` API endpoint support with TSDB blocks storage. #1830
* [FEATURE] Experimental TSDB: Added TSDB blocks `compactor` component, which iterates over users blocks stored in the bucket and compact them according to the configured block ranges. #1942
* [ENHANCEMENT] metric `cortex_ingester_flush_reasons` gets a new `reason` value: `Spread`, when `-ingester.spread-flushes` option is enabled. #1978
* [ENHANCEMENT] Added `password` and `enable_tls` options to redis cache configuration. Enables usage of Microsoft Azure Cache for Redis service. #1923
* [ENHANCEMENT] Upgraded Kubernetes API version for deployments from `extensions/v1beta1` to `apps/v1`. #1941
* [ENHANCEMENT] Experimental TSDB: Open existing TSDB on startup to prevent ingester from becoming ready before it can accept writes. The max concurrency is set via `--experimental.tsdb.max-tsdb-opening-concurrency-on-startup`. #1917
* [ENHANCEMENT] Experimental TSDB: Querier now exports aggregate metrics from Thanos bucket store and in memory index cache (many metrics to list, but all have `cortex_querier_bucket_store_` or `cortex_querier_blocks_index_cache_` prefix). #1996 
* [ENHANCEMENT] Experimental TSDB: Export TSDB Syncer metrics from Compactor component, they are prefixed with `cortex_compactor_`. #2023
* [ENHANCEMENT] Experimental TSDB: Improved multi-tenant bucket store. #1991
  * Allowed to configure the blocks sync interval via `-experimental.tsdb.bucket-store.sync-interval` (0 disables the sync)
  * Limited the number of tenants concurrently synched by `-experimental.tsdb.bucket-store.block-sync-concurrency`
  * Renamed `cortex_querier_sync_seconds` metric to `cortex_querier_blocks_sync_seconds`
  * Track `cortex_querier_blocks_sync_seconds` metric for the initial sync too
<<<<<<< HEAD
  * Fixed race condition
* [ENHANCEMENT] Experimental TSDB: Added dedicated flag `-experimental.tsdb.bucket-store.tenant-sync-concurrency` to configure the maximum number of concurrent tenants for which blocks are synched. #2026
* [ENHANCEMENT] Experimental TSDB: Expose metrics for objstore operations (prefixed with `cortex_<component>_thanos_objstore_`, component being one of `ingester`, `querier` and `compactor`). #2027
=======
>>>>>>> f69cceee
* [BUGFIX] Fixed unnecessary CAS operations done by the HA tracker when the jitter is enabled. #1861
* [BUGFIX] Fixed ingesters getting stuck in a LEAVING state after coming up from an ungraceful exit. #1921
* [BUGFIX] Reduce memory usage when ingester Push() errors. #1922
* [BUGFIX] Table Manager: Fixed calculation of expected tables and creation of tables from next active schema considering grace period. #1976
* [BUGFIX] Experimental TSDB: Fixed ingesters consistency during hand-over when using experimental TSDB blocks storage. #1854 #1818
* [BUGFIX] Experimental TSDB: Fixed metrics when using experimental TSDB blocks storage. #1981 #1982 #1990 #1983
* [BUGFIX] Experimental memberlist: Use the advertised address when sending packets to other peers of the Gossip memberlist. #1857

### Upgrading PostgreSQL (if you're using configs service)

Reference: https://github.com/golang-migrate/migrate/tree/master/database/postgres#upgrading-from-v1

1. Install the migrate package cli tool: https://github.com/golang-migrate/migrate/tree/master/cmd/migrate#installation
2. Drop the `schema_migrations` table: `DROP TABLE schema_migrations;`.
2. Run the migrate command:

```bash
migrate  -path <absolute_path_to_cortex>/cmd/cortex/migrations -database postgres://localhost:5432/database force 2 
```

### Known issues

- The `cortex_prometheus_rule_group_last_evaluation_timestamp_seconds` metric, tracked by the ruler, is not unregistered for rule groups not being used anymore. This issue will be fixed in the next Cortex release (see [2033](https://github.com/cortexproject/cortex/issues/2033)).


## 0.4.0 / 2019-12-02

* [CHANGE] The frontend component has been refactored to be easier to re-use. When upgrading the frontend, cache entries will be discarded and re-created with the new protobuf schema. #1734
* [CHANGE] Removed direct DB/API access from the ruler. `-ruler.configs.url` has been now deprecated. #1579
* [CHANGE] Removed `Delta` encoding. Any old chunks with `Delta` encoding cannot be read anymore. If `ingester.chunk-encoding` is set to `Delta` the ingester will fail to start. #1706
* [CHANGE] Setting `-ingester.max-transfer-retries` to 0 now disables hand-over when ingester is shutting down. Previously, zero meant infinite number of attempts. #1771
* [CHANGE] `dynamo` has been removed as a valid storage name to make it consistent for all components. `aws` and `aws-dynamo` remain as valid storage names.
* [CHANGE/FEATURE] The frontend split and cache intervals can now be configured using the respective flag `--querier.split-queries-by-interval` and `--frontend.cache-split-interval`.
  * If `--querier.split-queries-by-interval` is not provided request splitting is disabled by default.
  * __`--querier.split-queries-by-day` is still accepted for backward compatibility but has been deprecated. You should now use `--querier.split-queries-by-interval`. We recommend a to use a multiple of 24 hours.__
* [FEATURE] Global limit on the max series per user and metric #1760
  * `-ingester.max-global-series-per-user`
  * `-ingester.max-global-series-per-metric`
  * Requires `-distributor.replication-factor` and `-distributor.shard-by-all-labels` set for the ingesters too
* [FEATURE] Flush chunks with stale markers early with `ingester.max-stale-chunk-idle`. #1759
* [FEATURE] EXPERIMENTAL: Added new KV Store backend based on memberlist library. Components can gossip about tokens and ingester states, instead of using Consul or Etcd. #1721
* [FEATURE] EXPERIMENTAL: Use TSDB in the ingesters & flush blocks to S3/GCS ala Thanos. This will let us use an Object Store more efficiently and reduce costs. #1695
* [FEATURE] Allow Query Frontend to log slow queries with `frontend.log-queries-longer-than`. #1744
* [FEATURE] Add HTTP handler to trigger ingester flush & shutdown - used when running as a stateful set with the WAL enabled.  #1746
* [FEATURE] EXPERIMENTAL: Added GCS support to TSDB blocks storage. #1772
* [ENHANCEMENT] Reduce memory allocations in the write path. #1706
* [ENHANCEMENT] Consul client now follows recommended practices for blocking queries wrt returned Index value. #1708
* [ENHANCEMENT] Consul client can optionally rate-limit itself during Watch (used e.g. by ring watchers) and WatchPrefix (used by HA feature) operations. Rate limiting is disabled by default. New flags added: `--consul.watch-rate-limit`, and `--consul.watch-burst-size`. #1708
* [ENHANCEMENT] Added jitter to HA deduping heartbeats, configure using `distributor.ha-tracker.update-timeout-jitter-max` #1534
* [ENHANCEMENT] Add ability to flush chunks with stale markers early. #1759
* [BUGFIX] Stop reporting successful actions as 500 errors in KV store metrics. #1798
* [BUGFIX] Fix bug where duplicate labels can be returned through metadata APIs. #1790
* [BUGFIX] Fix reading of old, v3 chunk data. #1779
* [BUGFIX] Now support IAM roles in service accounts in AWS EKS. #1803
* [BUGFIX] Fixed duplicated series returned when querying both ingesters and store with the experimental TSDB blocks storage. #1778

In this release we updated the following dependencies:
- gRPC v1.25.0  (resulted in a drop of 30% CPU usage when compression is on)
- jaeger-client v2.20.0
- aws-sdk-go to v1.25.22

## 0.3.0 / 2019-10-11

This release adds support for Redis as an alternative to Memcached, and also includes many optimisations which reduce CPU and memory usage.

* [CHANGE] Gauge metrics were renamed to drop the `_total` suffix.	#1685
  * In Alertmanager, `alertmanager_configs_total` is now `alertmanager_configs`
  * In Ruler, `scheduler_configs_total` is now `scheduler_configs`
  * `scheduler_groups_total` is now `scheduler_groups`.
* [CHANGE] `--alertmanager.configs.auto-slack-root` flag was dropped as auto Slack root is not supported anymore. #1597
* [CHANGE] In table-manager, default DynamoDB capacity was reduced from 3,000 units to 1,000 units. We recommend you do not run with the defaults: find out what figures are needed for your environment and set that via `-dynamodb.periodic-table.write-throughput` and `-dynamodb.chunk-table.write-throughput`.
* [FEATURE] Add Redis support for caching #1612
* [FEATURE] Allow spreading chunk writes across multiple S3 buckets	#1625
* [FEATURE] Added `/shutdown` endpoint for ingester to shutdown all operations of the ingester. #1746
* [ENHANCEMENT] Upgraded Prometheus to 2.12.0 and Alertmanager to 0.19.0. #1597
* [ENHANCEMENT] Cortex is now built with Go 1.13 #1675, #1676, #1679
* [ENHANCEMENT] Many optimisations, mostly impacting ingester and querier: #1574, #1624, #1638, #1644, #1649, #1654, #1702

Full list of changes: https://github.com/cortexproject/cortex/compare/v0.2.0...v0.3.0


## 0.2.0 / 2019-09-05

This release has several exciting features, the most notable of them being setting `-ingester.spread-flushes` to potentially reduce your storage space by upto 50%.

* [CHANGE] Flags changed due to changes upstream in Prometheus Alertmanager #929:
  * `alertmanager.mesh.listen-address` is now `cluster.listen-address`
  * `alertmanager.mesh.peer.host` and `alertmanager.mesh.peer.service` can be replaced by `cluster.peer`
  * `alertmanager.mesh.hardware-address`, `alertmanager.mesh.nickname`, `alertmanager.mesh.password`, and `alertmanager.mesh.peer.refresh-interval` all disappear.
* [CHANGE] --claim-on-rollout flag deprecated; feature is now always on #1566
* [CHANGE] Retention period must now be a multiple of periodic table duration #1564
* [CHANGE] The value for the name label for the chunks memcache in all `cortex_cache_` metrics is now `chunksmemcache` (before it was `memcache`) #1569
* [FEATURE] Makes the ingester flush each timeseries at a specific point in the max-chunk-age cycle with `-ingester.spread-flushes`. This means multiple replicas of a chunk are very likely to contain the same contents which cuts chunk storage space by up to 66%. #1578
* [FEATURE] Make minimum number of chunk samples configurable per user #1620
* [FEATURE] Honor HTTPS for custom S3 URLs #1603
* [FEATURE] You can now point the query-frontend at a normal Prometheus for parallelisation and caching #1441
* [FEATURE] You can now specify `http_config` on alert receivers #929
* [FEATURE] Add option to use jump hashing to load balance requests to memcached #1554
* [FEATURE] Add status page for HA tracker to distributors #1546
* [FEATURE] The distributor ring page is now easier to read with alternate rows grayed out #1621

## 0.1.0 / 2019-08-07

* [CHANGE] HA Tracker flags were renamed to provide more clarity #1465
  * `distributor.accept-ha-labels` is now `distributor.ha-tracker.enable`
  * `distributor.accept-ha-samples` is now `distributor.ha-tracker.enable-for-all-users`
  * `ha-tracker.replica` is now `distributor.ha-tracker.replica`
  * `ha-tracker.cluster` is now `distributor.ha-tracker.cluster`
* [FEATURE] You can specify "heap ballast" to reduce Go GC Churn #1489
* [BUGFIX] HA Tracker no longer always makes a request to Consul/Etcd when a request is not from the active replica #1516
* [BUGFIX] Queries are now correctly cancelled by the query-frontend #1508<|MERGE_RESOLUTION|>--- conflicted
+++ resolved
@@ -2,6 +2,14 @@
 
 ## master / unreleased
 
+* [CHANGE] Removed remaining support for using denormalised tokens in the ring. If you're still running ingesters with denormalised tokens (Cortex 0.4 or earlier, with `-ingester.normalise-tokens=false`), such ingesters will now be completely invisible to distributors and need to be either switched to Cortex 0.6.0 or later, or be configured to use normalised tokens. #2034
+* [ENHANCEMENT] Experimental TSDB: Export TSDB Syncer metrics from Compactor component, they are prefixed with `cortex_compactor_`. #2023
+* [ENHANCEMENT] Experimental TSDB: Added dedicated flag `-experimental.tsdb.bucket-store.tenant-sync-concurrency` to configure the maximum number of concurrent tenants for which blocks are synched. #2026
+* [ENHANCEMENT] Experimental TSDB: Expose metrics for objstore operations (prefixed with `cortex_<component>_thanos_objstore_`, component being one of `ingester`, `querier` and `compactor`). #2027
+
+Cortex 0.4.0 is the last version that can *write* denormalised tokens. Cortex 0.5.0 and above always write normalised tokens.
+
+Cortex 0.6.0 is the last version that can *read* denormalised tokens. Starting with Cortex 0.7.0 only normalised tokens are supported, and ingesters writing denormalised tokens to the ring (running Cortex 0.4.0 or earlier with `-ingester.normalise-tokens=false`) are ignored by distributors. Such ingesters should either switch to using normalised tokens, or be upgraded to Cortex 0.5.0 or later.
 
 ## 0.6.0 / 2020-01-28
 
@@ -24,9 +32,6 @@
 * [CHANGE] Overrides mechanism has been renamed to "runtime config", and is now separate from limits. Runtime config is simply a file that is reloaded by Cortex every couple of seconds. Limits and now also multi KV use this mechanism.<br />New arguments were introduced: `-runtime-config.file` (defaults to empty) and `-runtime-config.reload-period` (defaults to 10 seconds), which replace previously used `-limits.per-user-override-config` and `-limits.per-user-override-period` options. Old options are still used if `-runtime-config.file` is not specified. This change is also reflected in YAML configuration, where old `limits.per_tenant_override_config` and `limits.per_tenant_override_period` fields are replaced with `runtime_config.file` and `runtime_config.period` respectively. #1749
 * [CHANGE] Cortex now rejects data with duplicate labels. Previously, such data was accepted, with duplicate labels removed with only one value left. #1964
 * [CHANGE] Changed the default value for `-distributor.ha-tracker.prefix` from `collectors/` to `ha-tracker/` in order to not clash with other keys (ie. ring) stored in the same key-value store. #1940
-<<<<<<< HEAD
-* [CHANGE] Removed remaining support for using denormalised tokens in the ring. If you're still running ingesters with denormalised tokens (Cortex 0.4 or earlier, with `-ingester.normalise-tokens=false`), such ingesters will now be completely invisible to distributors and need to be either switched to Cortex 0.6.0 or later, or be configured to use normalised tokens. #2034 
-=======
 * [FEATURE] Write-Ahead-Log added in ingesters for more data reliability against ingester crashes. #1103
   * `--ingester.wal-enabled`: Setting this to `true` enables writing to WAL during ingestion.
   * `--ingester.wal-dir`: Directory where the WAL data should be stored and/or recovered from.
@@ -34,7 +39,6 @@
   * `--ingester.checkpoint-duration`: This is the interval at which checkpoints should be created.
   * `--ingester.recover-from-wal`: Set this to `true` to recover data from an existing WAL.
   * For more information, please checkout the ["Ingesters with WAL" guide](https://cortexmetrics.io/docs/guides/ingesters-with-wal/).
->>>>>>> f69cceee
 * [FEATURE] The distributor can now drop labels from samples (similar to the removal of the replica label for HA ingestion) per user via the `distributor.drop-label` flag. #1726
 * [FEATURE] Added flag `debug.mutex-profile-fraction` to enable mutex profiling #1969
 * [FEATURE] Added `global` ingestion rate limiter strategy. Deprecated `-distributor.limiter-reload-period` flag. #1766
@@ -49,18 +53,11 @@
 * [ENHANCEMENT] Upgraded Kubernetes API version for deployments from `extensions/v1beta1` to `apps/v1`. #1941
 * [ENHANCEMENT] Experimental TSDB: Open existing TSDB on startup to prevent ingester from becoming ready before it can accept writes. The max concurrency is set via `--experimental.tsdb.max-tsdb-opening-concurrency-on-startup`. #1917
 * [ENHANCEMENT] Experimental TSDB: Querier now exports aggregate metrics from Thanos bucket store and in memory index cache (many metrics to list, but all have `cortex_querier_bucket_store_` or `cortex_querier_blocks_index_cache_` prefix). #1996 
-* [ENHANCEMENT] Experimental TSDB: Export TSDB Syncer metrics from Compactor component, they are prefixed with `cortex_compactor_`. #2023
 * [ENHANCEMENT] Experimental TSDB: Improved multi-tenant bucket store. #1991
   * Allowed to configure the blocks sync interval via `-experimental.tsdb.bucket-store.sync-interval` (0 disables the sync)
   * Limited the number of tenants concurrently synched by `-experimental.tsdb.bucket-store.block-sync-concurrency`
   * Renamed `cortex_querier_sync_seconds` metric to `cortex_querier_blocks_sync_seconds`
   * Track `cortex_querier_blocks_sync_seconds` metric for the initial sync too
-<<<<<<< HEAD
-  * Fixed race condition
-* [ENHANCEMENT] Experimental TSDB: Added dedicated flag `-experimental.tsdb.bucket-store.tenant-sync-concurrency` to configure the maximum number of concurrent tenants for which blocks are synched. #2026
-* [ENHANCEMENT] Experimental TSDB: Expose metrics for objstore operations (prefixed with `cortex_<component>_thanos_objstore_`, component being one of `ingester`, `querier` and `compactor`). #2027
-=======
->>>>>>> f69cceee
 * [BUGFIX] Fixed unnecessary CAS operations done by the HA tracker when the jitter is enabled. #1861
 * [BUGFIX] Fixed ingesters getting stuck in a LEAVING state after coming up from an ungraceful exit. #1921
 * [BUGFIX] Reduce memory usage when ingester Push() errors. #1922
