--- conflicted
+++ resolved
@@ -269,10 +269,7 @@
 //sys	GenerateConsoleCtrlEvent(ctrlEvent uint32, processGroupID uint32) (err error)
 //sys	GetProcessId(process Handle) (id uint32, err error)
 //sys	OpenThread(desiredAccess uint32, inheritHandle bool, threadId uint32) (handle Handle, err error)
-<<<<<<< HEAD
-=======
 //sys	SetProcessPriorityBoost(process Handle, disable bool) (err error) = kernel32.SetProcessPriorityBoost
->>>>>>> 9e5dedc0
 
 // Volume Management Functions
 //sys	DefineDosDevice(flags uint32, deviceName *uint16, targetPath *uint16) (err error) = DefineDosDeviceW
@@ -300,10 +297,7 @@
 //sys	coCreateGuid(pguid *GUID) (ret error) = ole32.CoCreateGuid
 //sys	CoTaskMemFree(address unsafe.Pointer) = ole32.CoTaskMemFree
 //sys	rtlGetVersion(info *OsVersionInfoEx) (ret error) = ntdll.RtlGetVersion
-<<<<<<< HEAD
-=======
 //sys	rtlGetNtVersionNumbers(majorVersion *uint32, minorVersion *uint32, buildNumber *uint32) = ntdll.RtlGetNtVersionNumbers
->>>>>>> 9e5dedc0
 
 // syscall interface implementation for other packages
 
@@ -1314,13 +1308,8 @@
 	return UTF16ToString((*[(1 << 30) - 1]uint16)(unsafe.Pointer(p))[:]), nil
 }
 
-<<<<<<< HEAD
-// RtlGetVersion returns the true version of the underlying operating system, ignoring
-// any manifesting or compatibility layers on top of the win32 layer.
-=======
 // RtlGetVersion returns the version of the underlying operating system, ignoring
 // manifest semantics but is affected by the application compatibility layer.
->>>>>>> 9e5dedc0
 func RtlGetVersion() *OsVersionInfoEx {
 	info := &OsVersionInfoEx{}
 	info.osVersionInfoSize = uint32(unsafe.Sizeof(*info))
@@ -1330,8 +1319,6 @@
 	// that the documentation is indeed correct about that.
 	_ = rtlGetVersion(info)
 	return info
-<<<<<<< HEAD
-=======
 }
 
 // RtlGetNtVersionNumbers returns the version of the underlying operating system,
@@ -1340,5 +1327,4 @@
 	rtlGetNtVersionNumbers(&majorVersion, &minorVersion, &buildNumber)
 	buildNumber &= 0xffff
 	return
->>>>>>> 9e5dedc0
 }